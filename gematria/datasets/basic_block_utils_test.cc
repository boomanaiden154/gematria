--- conflicted
+++ resolved
@@ -23,11 +23,8 @@
 #include "gematria/testing/matchers.h"
 #include "gtest/gtest.h"
 
-<<<<<<< HEAD
 using testing::AnyOf;
-=======
 using testing::IsEmpty;
->>>>>>> 4fcb49ea
 using testing::UnorderedElementsAre;
 
 namespace gematria {
@@ -63,10 +60,10 @@
                             LlvmArchSupport->mc_instr_info());
   }
 
-  std::optional<unsigned> getLoopRegister(std::string_view TextualAssembly) {
-    return BasicBlockUtils::getLoopRegister(getInstructions(TextualAssembly),
-                                            LlvmArchSupport->mc_register_info(),
-                                            LlvmArchSupport->mc_instr_info());
+  std::optional<unsigned> getLoopReg(std::string_view TextualAssembly) {
+    return getLoopRegister(getInstructions(TextualAssembly),
+                           LlvmArchSupport->mc_register_info(),
+                           LlvmArchSupport->mc_instr_info());
   }
 };
 
@@ -123,9 +120,59 @@
   EXPECT_THAT(UsedRegisters, UnorderedElementsAre(X86::RAX, X86::RSP));
 }
 
-<<<<<<< HEAD
+TEST_F(BasicBlockUtilsTest, UsedRegistersImplicitDefs) {
+  std::vector<unsigned> UsedRegisters = getUsedRegs(R"asm(
+    rdtsc
+    movq %rax, %r8
+    movq %rdx, %r8
+  )asm");
+  EXPECT_THAT(UsedRegisters, IsEmpty());
+}
+
+TEST_F(BasicBlockUtilsTest, UsedRegistersCPUID) {
+  std::vector<unsigned> UsedRegisters = getUsedRegs(R"asm(
+    cpuid
+    movq %rax, %r8
+    movq %rbx, %r8
+    movq %rcx, %r8
+    movq %rdx, %r8
+  )asm");
+  EXPECT_THAT(UsedRegisters, UnorderedElementsAre(X86::RAX, X86::RCX));
+}
+
+TEST_F(BasicBlockUtilsTest, UsedRegistersUseDefSameRegister) {
+  std::vector<unsigned> UsedRegisters = getUsedRegs(R"asm(
+    addq %rax, %rbx
+  )asm");
+  EXPECT_THAT(UsedRegisters, UnorderedElementsAre(X86::RAX, X86::RBX));
+}
+
+TEST_F(BasicBlockUtilsTest, UsedRegistersRegisterAliasing) {
+  std::vector<unsigned> UsedRegisters = getUsedRegs(R"asm(
+    movb 1, %al
+    addq %rax, %rbx
+  )asm");
+  EXPECT_THAT(UsedRegisters, UnorderedElementsAre(X86::RAX, X86::RBX));
+}
+
+TEST_F(BasicBlockUtilsTest, UsedRegistersRegisterAliasing32Bit) {
+  std::vector<unsigned> UsedRegisters = getUsedRegs(R"asm(
+    movl $1, %eax
+    add %rax, %rbx
+  )asm");
+  EXPECT_THAT(UsedRegisters, UnorderedElementsAre(X86::RBX));
+}
+
+TEST_F(BasicBlockUtilsTest, UsedRegistersAddressingModes) {
+  std::vector<unsigned> UsedRegisters = getUsedRegs(R"asm(
+    add %rax, -16(%rbx, %rcx, 8)
+  )asm");
+  EXPECT_THAT(UsedRegisters,
+              UnorderedElementsAre(X86::RAX, X86::RBX, X86::RCX));
+}
+
 TEST_F(BasicBlockUtilsTest, LoopRegisterSingleInstruction) {
-  std::optional<unsigned> LoopRegister = getLoopRegister(R"asm(
+  std::optional<unsigned> LoopRegister = getLoopReg(R"asm(
     mov %rax, %rcx
   )asm");
   EXPECT_THAT(*LoopRegister,
@@ -135,7 +182,7 @@
 }
 
 TEST_F(BasicBlockUtilsTest, LoopRegisterImplicitUseDef) {
-  std::optional<unsigned> LoopRegister = getLoopRegister(R"asm(
+  std::optional<unsigned> LoopRegister = getLoopReg(R"asm(
     pushq %rax
     pushq %rcx
     pushq %rdx
@@ -148,7 +195,7 @@
 }
 
 TEST_F(BasicBlockUtilsTest, LoopRegisterFullPressure) {
-  std::optional<unsigned> LoopRegister = getLoopRegister(R"asm(
+  std::optional<unsigned> LoopRegister = getLoopReg(R"asm(
     movq %rax, %rcx
     movq %rdx, %rbx
     movq %rsi, %rdi
@@ -159,57 +206,6 @@
     movq %r14, %r15
   )asm");
   EXPECT_FALSE(LoopRegister.has_value());
-=======
-TEST_F(BasicBlockUtilsTest, UsedRegistersImplicitDefs) {
-  std::vector<unsigned> UsedRegisters = getUsedRegs(R"asm(
-    rdtsc
-    movq %rax, %r8
-    movq %rdx, %r8
-  )asm");
-  EXPECT_THAT(UsedRegisters, IsEmpty());
-}
-
-TEST_F(BasicBlockUtilsTest, UsedRegistersCPUID) {
-  std::vector<unsigned> UsedRegisters = getUsedRegs(R"asm(
-    cpuid
-    movq %rax, %r8
-    movq %rbx, %r8
-    movq %rcx, %r8
-    movq %rdx, %r8
-  )asm");
-  EXPECT_THAT(UsedRegisters, UnorderedElementsAre(X86::RAX, X86::RCX));
-}
-
-TEST_F(BasicBlockUtilsTest, UsedRegistersUseDefSameRegister) {
-  std::vector<unsigned> UsedRegisters = getUsedRegs(R"asm(
-    addq %rax, %rbx
-  )asm");
-  EXPECT_THAT(UsedRegisters, UnorderedElementsAre(X86::RAX, X86::RBX));
-}
-
-TEST_F(BasicBlockUtilsTest, UsedRegistersRegisterAliasing) {
-  std::vector<unsigned> UsedRegisters = getUsedRegs(R"asm(
-    movb 1, %al
-    addq %rax, %rbx
-  )asm");
-  EXPECT_THAT(UsedRegisters, UnorderedElementsAre(X86::RAX, X86::RBX));
-}
-
-TEST_F(BasicBlockUtilsTest, UsedRegistersRegisterAliasing32Bit) {
-  std::vector<unsigned> UsedRegisters = getUsedRegs(R"asm(
-    movl $1, %eax
-    add %rax, %rbx
-  )asm");
-  EXPECT_THAT(UsedRegisters, UnorderedElementsAre(X86::RBX));
-}
-
-TEST_F(BasicBlockUtilsTest, UsedRegistersAddressingModes) {
-  std::vector<unsigned> UsedRegisters = getUsedRegs(R"asm(
-    add %rax, -16(%rbx, %rcx, 8)
-  )asm");
-  EXPECT_THAT(UsedRegisters,
-              UnorderedElementsAre(X86::RAX, X86::RBX, X86::RCX));
->>>>>>> 4fcb49ea
 }
 
 }  // namespace
