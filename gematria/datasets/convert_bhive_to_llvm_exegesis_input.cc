--- conflicted
+++ resolved
@@ -32,13 +32,10 @@
 #include "gematria/llvm/llvm_architecture_support.h"
 #include "gematria/llvm/llvm_to_absl.h"
 #include "gematria/utils/string.h"
-<<<<<<< HEAD
 #include "llvm/Support/JSON.h"
 #include "llvm/Support/Path.h"
 #include "llvm/Support/raw_ostream.h"
-=======
 #include "llvm/tools/llvm-exegesis/lib/TargetSelect.h"
->>>>>>> 07c7ad40
 
 // Use the constants from the BHive paper for setting initial register and
 // memory values. These constants are set to a high enough value to avoid
@@ -82,7 +79,6 @@
 ABSL_FLAG(
     std::string, asm_output_dir, "",
     "Directory containing output files that can be executed by llvm-exegesis");
-<<<<<<< HEAD
 ABSL_FLAG(unsigned, max_bb_count, std::numeric_limits<unsigned>::max(),
           "The maximum number of basic blocks to process");
 ABSL_FLAG(std::string, json_output_dir, "",
@@ -90,6 +86,8 @@
 ABSL_FLAG(
     unsigned, blocks_per_json_file, std::numeric_limits<unsigned>::max(),
     "The number of annotated basic blocks to include in a single JSON file");
+ABSL_FLAG(AnnotatorType, annotator_implementation, AnnotatorType::kFast,
+          "The annotator implementation to use.");
 
 bool WriteJsonFile(llvm::json::Array to_write, size_t json_file_number,
                    llvm::StringRef json_output_dir) {
@@ -108,9 +106,7 @@
   json_output_file
       << llvm::formatv("{0:2}", llvm::json::Value(std::move(to_write))).str();
   return true;
-=======
-ABSL_FLAG(AnnotatorType, annotator_implementation, AnnotatorType::kFast,
-          "The annotator implementation to use.");
+}
 
 absl::StatusOr<gematria::AccessedAddrs> GetAccessedAddrs(
     absl::Span<const uint8_t> basic_block,
@@ -127,7 +123,6 @@
               llvm::ArrayRef(basic_block.begin(), basic_block.end())));
   }
   return absl::InvalidArgumentError("unknown annotator type");
->>>>>>> 07c7ad40
 }
 
 int main(int argc, char* argv[]) {
