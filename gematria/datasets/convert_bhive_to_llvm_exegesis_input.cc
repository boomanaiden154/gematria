// Copyright 2023 Google Inc.
//
// Licensed under the Apache License, Version 2.0 (the "License");
// you may not use this file except in compliance with the License.
// You may obtain a copy of the License at
//
//    http://www.apache.org/licenses/LICENSE-2.0
//
// Unless required by applicable law or agreed to in writing, software
// distributed under the License is distributed on an "AS IS" BASIS,
// WITHOUT WARRANTIES OR CONDITIONS OF ANY KIND, either express or implied.
// See the License for the specific language governing permissions and
// limitations under the License.

#include <fstream>
#include <iostream>
#include <limits>
#include <memory>
#include <sstream>
#include <string>
#include <string_view>
#include <vector>

#include "X86RegisterInfo.h"
#include "X86Subtarget.h"
#include "absl/flags/flag.h"
#include "absl/flags/parse.h"
#include "gematria/datasets/bhive_importer.h"
#include "gematria/datasets/find_accessed_addrs.h"
#include "gematria/datasets/find_accessed_addrs_exegesis.h"
#include "gematria/llvm/canonicalizer.h"
#include "gematria/llvm/disassembler.h"
#include "gematria/llvm/llvm_architecture_support.h"
#include "gematria/llvm/llvm_to_absl.h"
#include "gematria/utils/string.h"
#include "llvm/Support/JSON.h"
#include "llvm/Support/Path.h"
#include "llvm/Support/raw_ostream.h"
#include "llvm/tools/llvm-exegesis/lib/TargetSelect.h"

// Use the constants from the BHive paper for setting initial register and
// memory values. These constants are set to a high enough value to avoid
// underflow and accesses within the first page, but low enough to avoid
// exceeding the virtual address space ceiling in most cases.
constexpr uint64_t kInitialRegVal = 0x12345600;
constexpr uint64_t kInitialMemVal = 0x12345600;
constexpr unsigned kInitialMemValBitWidth = 64;
constexpr std::string_view kRegDefPrefix = "# LLVM-EXEGESIS-DEFREG ";
constexpr std::string_view kMemDefPrefix = "# LLVM-EXEGESIS-MEM-DEF ";
constexpr std::string_view kMemMapPrefix = "# LLVM-EXEGESIS-MEM-MAP ";
constexpr std::string_view kMemNamePrefix = "MEM";

enum class AnnotatorType { kExegesis, kFast };

constexpr std::pair<AnnotatorType, std::string_view> kAnnotatorTypeNames[] = {
    {AnnotatorType::kExegesis, "exegesis"}, {AnnotatorType::kFast, "fast"}};

bool AbslParseFlag(absl::string_view text, AnnotatorType* type,
                   std::string* error) {
  for (const auto& [annotator_type, type_string] : kAnnotatorTypeNames) {
    if (text == type_string) {
      *type = annotator_type;
      return true;
    }
  }

  *error = "unknown annotator type";
  return false;
}

std::string AbslUnparseFlag(AnnotatorType type) {
  for (const auto& [annotator_type, type_string] : kAnnotatorTypeNames) {
    if (annotator_type == type) return std::string(type_string);
  }

  __builtin_unreachable();
}

ABSL_FLAG(std::string, bhive_csv, "", "Filename of the input BHive CSV file");
ABSL_FLAG(
    std::string, asm_output_dir, "",
    "Directory containing output files that can be executed by llvm-exegesis");
ABSL_FLAG(AnnotatorType, annotator_implementation, AnnotatorType::kFast,
          "The annotator implementation to use.");
ABSL_FLAG(std::string, json_output_dir, "",
          "Directory containing JSON output files");
ABSL_FLAG(
    unsigned, blocks_per_json_file, std::numeric_limits<unsigned>::max(),
    "The number of annotated basic blocks to include in a single JSON file");
ABSL_FLAG(unsigned, max_bb_count, std::numeric_limits<unsigned>::max(),
          "The maximum number of basic blocks to process");
ABSL_FLAG(unsigned, report_progress_every, std::numeric_limits<unsigned>::max(),
          "The number of blocks after which to report progress.");

absl::StatusOr<gematria::AccessedAddrs> GetAccessedAddrs(
    absl::Span<const uint8_t> basic_block,
    gematria::ExegesisAnnotator* exegesis_annotator) {
  const AnnotatorType annotator_implementation =
      absl::GetFlag(FLAGS_annotator_implementation);
  switch (annotator_implementation) {
    case AnnotatorType::kFast:
      // This will only get the first segfault address.
      return gematria::FindAccessedAddrs(basic_block);
    case AnnotatorType::kExegesis:
      return gematria::LlvmExpectedToStatusOr(
          exegesis_annotator->findAccessedAddrs(
              llvm::ArrayRef(basic_block.begin(), basic_block.end())));
  }
  return absl::InvalidArgumentError("unknown annotator type");
}

bool WriteJsonFile(llvm::json::Array to_write, size_t json_file_number,
                   llvm::StringRef json_output_dir) {
  llvm::SmallString<40> json_output_file_path(json_output_dir);
  llvm::sys::path::append(json_output_file_path,
                          llvm::Twine(json_file_number).concat(".json"));
  std::error_code file_ec;
  llvm::raw_fd_ostream json_output_file(json_output_file_path, file_ec);

  if (file_ec) {
    std::cerr << "Failed to open output file: "
              << static_cast<std::string_view>(json_output_file_path.str())
              << "\n";
    return false;
  }

  json_output_file
      << llvm::formatv("{0:2}", llvm::json::Value(std::move(to_write))).str();
  return true;
}

int main(int argc, char* argv[]) {
  absl::ParseCommandLine(argc, argv);

  const std::string bhive_filename = absl::GetFlag(FLAGS_bhive_csv);
  if (bhive_filename.empty()) {
    std::cerr << "Error: --bhive_csv is required\n";
    return 1;
  }

  const std::string json_output_dir = absl::GetFlag(FLAGS_json_output_dir);
  const std::string asm_output_dir = absl::GetFlag(FLAGS_asm_output_dir);

  const unsigned blocks_per_json_file =
      absl::GetFlag(FLAGS_blocks_per_json_file);
  if (blocks_per_json_file <= 0) {
    std::cerr << "Error: --blocks_per_json_file must be greater than 1.\n";
    return 1;
  }

  const AnnotatorType annotator_implementation =
      absl::GetFlag(FLAGS_annotator_implementation);

  std::string initial_reg_val_str =
      gematria::ConvertHexToString(kInitialRegVal);
  std::string initial_mem_val_str =
      gematria::ConvertHexToString(kInitialMemVal);
  // Prefix the string with zeroes as llvm-exegesis assumes the bit width
  // of the memory value based on the number of characters in the string.
  if (kInitialMemValBitWidth > initial_mem_val_str.size() * 4)
    initial_mem_val_str =
        std::string(
            (kInitialMemValBitWidth - initial_mem_val_str.size() * 4) / 4,
            '0') +
        initial_mem_val_str;
  const std::unique_ptr<gematria::LlvmArchitectureSupport> llvm_support =
      gematria::LlvmArchitectureSupport::X86_64();
  const llvm::MCRegisterInfo& reg_info = llvm_support->mc_register_info();

  gematria::X86Canonicalizer canonicalizer(&llvm_support->target_machine());
  gematria::BHiveImporter bhive_importer(&canonicalizer);

  llvm::exegesis::InitializeX86ExegesisTarget();

  auto llvm_state_or_error = llvm::exegesis::LLVMState::Create("", "native");
  if (!llvm_state_or_error) {
    std::cerr << "Failed to create LLVMState\n";
    return 1;
  }

  std::unique_ptr<gematria::ExegesisAnnotator> exegesis_annotator = nullptr;
  if (annotator_implementation == AnnotatorType::kExegesis) {
    auto exegesis_annotator_or_error =
        gematria::ExegesisAnnotator::create(*llvm_state_or_error);
    if (!exegesis_annotator_or_error) {
      std::cerr << "Failed to create exegesis annotator\n";
      return 1;
    }
    exegesis_annotator = std::move(*exegesis_annotator_or_error);
  }

  std::unique_ptr<llvm::MCInstPrinter> inst_printer =
      llvm_support->CreateMCInstPrinter(0);

  std::ifstream bhive_csv_file(bhive_filename);
  llvm::json::Array processed_snippets;
  const unsigned max_bb_count = absl::GetFlag(FLAGS_max_bb_count);
  const unsigned report_progress_every =
      absl::GetFlag(FLAGS_report_progress_every);
  unsigned int file_counter = 0;
  for (std::string line; std::getline(bhive_csv_file, line);) {
    if (file_counter >= max_bb_count) break;

    auto comma_index = line.find(',');
    if (comma_index == std::string::npos) {
      std::cerr << "Invalid CSV file: no comma in line '" << line << "'\n";
      return 2;
    }

    std::string_view hex = std::string_view(line).substr(0, comma_index);
    // For each line, find the accessed addresses & disassemble instructions.
    auto bytes = gematria::ParseHexString(hex);
    if (!bytes.has_value()) {
      std::cerr << "could not parse: " << hex << "\n";
      return 3;
    }

    llvm::Expected<std::vector<gematria::DisassembledInstruction>>
        instructions = gematria::DisassembleAllInstructions(
            llvm_support->mc_disassembler(), llvm_support->mc_instr_info(),
            llvm_support->mc_register_info(), llvm_support->mc_subtarget_info(),
            *inst_printer, 0, *bytes);

    // Check for errors.
    if (!instructions) {
      std::cerr << "Failed to disassemble block '" << hex << "\n";
      continue;
    }

<<<<<<< HEAD
    // Get used registers
    std::map<unsigned, bool> used_registers;
    for (const gematria::DisassembledInstruction& instruction : *instructions) {
      for (unsigned operand_index = 0;
           operand_index < instruction.mc_inst.getNumOperands();
           ++operand_index) {
        if (instruction.mc_inst.getOperand(operand_index).isReg()) {
          unsigned register_number =
              instruction.mc_inst.getOperand(operand_index).getReg();
          if (register_number == 0) continue;
          unsigned super_register_number = 0;
          for (MCPhysReg testing :
               reg_info.superregs_inclusive(register_number)) {
            super_register_number = testing;
          }
          used_registers[super_register_number] = true;
        }
      }
    }

    auto proto = bhive_importer.BasicBlockProtoFromInstructions(*instructions);

    // This will only get the first segfault address.
=======
>>>>>>> 0acddbae
    auto addrs = GetAccessedAddrs(*bytes, exegesis_annotator.get());

    if (!addrs.ok()) {
      std::cerr << "Failed to find addresses for block '" << hex
                << "': " << addrs.status() << "\n";
      std::cerr << "Block disassembly:\n";
      for (const auto& instr : proto.machine_instructions()) {
        std::cerr << "\t" << instr.assembly() << "\n";
      }
      continue;
    }

    if (!asm_output_dir.empty()) {
      // Create output file path.
      llvm::Twine output_file_path = llvm::Twine(asm_output_dir)
                                         .concat("/")
                                         .concat(llvm::Twine(file_counter))
                                         .concat(".test");

      // Open output file for writing.
      std::ofstream output_file(output_file_path.str());
      if (!output_file.is_open()) {
        std::cerr << "Failed to open output file: " << output_file_path.str()
                  << "\n";
        return 4;
      }

      // Write registers to the output file.
      for (const auto [register_number, used] : used_registers) {
        output_file << kRegDefPrefix << reg_info.getName(register_number) << " "
                    << initial_reg_val_str << "\n";
      }

      // Multiple mappings can point to the same definition.
      if (addrs->accessed_blocks.size() > 0) {
        output_file << kMemDefPrefix << kMemNamePrefix << " "
                    << addrs->block_size << " " << initial_mem_val_str << "\n";
      }
      for (const auto& addr : addrs->accessed_blocks) {
        output_file << kMemMapPrefix << kMemNamePrefix << " " << std::dec
                    << addr << "\n";
      }

      // Append disassembled instructions.
      for (const auto& instr : proto.machine_instructions()) {
        output_file << instr.assembly() << "\n";
      }
    }

    if (!json_output_dir.empty()) {
      llvm::json::Object current_snippet;

      llvm::json::Array register_definitions;
      for (const auto [register_number, used] : used_registers) {
        llvm::json::Object current_register_definition;
        current_register_definition["Register"] = register_number;
        current_register_definition["Value"] = kInitialRegVal;
        register_definitions.push_back(std::move(current_register_definition));
      }
      current_snippet["RegisterDefinitions"] =
          llvm::json::Value(std::move(register_definitions));

      if (addrs->accessed_blocks.size() > 0) {
        llvm::json::Array memory_definitions;
        llvm::json::Object current_memory_definition;
        current_memory_definition["Name"] = llvm::json::Value(kMemNamePrefix);
        current_memory_definition["Size"] = addrs->block_size;
        current_memory_definition["Value"] = llvm::json::Value(kInitialMemVal);
        memory_definitions.push_back(std::move(current_memory_definition));
        current_snippet["MemoryDefinitions"] =
            llvm::json::Value(std::move(memory_definitions));

        llvm::json::Array memory_mappings;
        for (const uintptr_t addr : addrs->accessed_blocks) {
          llvm::json::Object current_memory_mapping;
          current_memory_mapping["Value"] = llvm::json::Value(kMemNamePrefix);
          current_memory_mapping["Address"] = addr;
          memory_mappings.push_back(std::move(current_memory_mapping));
        }
        current_snippet["MemoryMappings"] =
            llvm::json::Value(std::move(memory_mappings));
      } else {
        current_snippet["MemoryDefinitions"] = llvm::json::Array();
        current_snippet["MemoryMappings"] = llvm::json::Array();
      }

      current_snippet["Hex"] = std::string(hex);

      processed_snippets.push_back(
          llvm::json::Value(std::move(current_snippet)));

      if ((file_counter + 1) % blocks_per_json_file == 0) {
        size_t json_file_number = file_counter / blocks_per_json_file;
        bool write_successfully = WriteJsonFile(
            std::move(processed_snippets), json_file_number, json_output_dir);
        if (!write_successfully) return 4;
        processed_snippets.clear();
      }
    }

    if (file_counter % report_progress_every == 0)
      std::cerr << "Finished annotating block #" << file_counter << ".\n";

    file_counter++;
  }

  if (!json_output_dir.empty()) {
    size_t json_file_number = file_counter / blocks_per_json_file;
    bool write_successfully = WriteJsonFile(std::move(processed_snippets),
                                            json_file_number, json_output_dir);
    if (!write_successfully) return 4;
  }

  return 0;
}<|MERGE_RESOLUTION|>--- conflicted
+++ resolved
@@ -227,7 +227,6 @@
       continue;
     }
 
-<<<<<<< HEAD
     // Get used registers
     std::map<unsigned, bool> used_registers;
     for (const gematria::DisassembledInstruction& instruction : *instructions) {
@@ -250,9 +249,6 @@
 
     auto proto = bhive_importer.BasicBlockProtoFromInstructions(*instructions);
 
-    // This will only get the first segfault address.
-=======
->>>>>>> 0acddbae
     auto addrs = GetAccessedAddrs(*bytes, exegesis_annotator.get());
 
     if (!addrs.ok()) {
