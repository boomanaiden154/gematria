--- conflicted
+++ resolved
@@ -147,12 +147,9 @@
   gematria::BHiveImporter bhive_importer(&canonicalizer);
 
   std::ifstream bhive_csv_file(bhive_filename);
-<<<<<<< HEAD
   llvm::json::Array processed_snippets;
   const int json_split_count = absl::GetFlag(FLAGS_json_split_count);
-=======
   unsigned int file_counter = 0;
->>>>>>> 671d2457
   for (std::string line; std::getline(bhive_csv_file, line);) {
     auto comma_index = line.find(',');
     if (comma_index == std::string::npos) {
